--- conflicted
+++ resolved
@@ -1,4 +1,3 @@
-use crate::memory::Memory;
 use std::{
     collections::BTreeMap,
     fmt::{Display, Formatter},
@@ -255,7 +254,6 @@
 
 pub struct Runtime {
     clk: u32,
-<<<<<<< HEAD
     pc: u32,
     registers: [u32; 32],
     memory: BTreeMap<u32, u32>,
@@ -525,27 +523,15 @@
                 let (rd, rs1, rs2) = instruction.r_type();
                 self.registers[rd] = self.registers[rs1].wrapping_rem(self.registers[rs2]);
             }
-=======
-    memory: Memory,
-}
-
-impl Runtime {
-    pub fn new() -> Self {
-        // TODO: change this MAX_MEMORY to be passed in
-        let MAX_MEMORY = 1 << 16;
-        Self {
-            clk: 0,
-            memory: Memory::new(MAX_MEMORY),
->>>>>>> 5f938ba5
         }
     }
 
     pub fn run(&mut self) {
         // Set %x2 to the size of memory when the CPU is initialized.
-        self.registers[Register::X2] = 1024 * 1024 * 8;
+        self.registers[Register::X2 as usize] = 1024 * 1024 * 8;
 
         // In each cycle, %x0 should be hardwired to 0.
-        self.registers[Register::X0] = 0;
+        self.registers[Register::X0 as usize] = 0;
 
         while self.pc < (self.code.len() * 4) as u32 {
             let instruction = self.fetch();
